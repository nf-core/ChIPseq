--- conflicted
+++ resolved
@@ -1,22 +1,4 @@
 # nf-core/chipseq: Changelog
-
-<<<<<<< HEAD
-The format is based on [Keep a Changelog](http://keepachangelog.com/en/1.0.0/)
-and this project adheres to [Semantic Versioning](http://semver.org/spec/v2.0.0.html).
-
-## v1.1.1dev - [date]
-
-Initial release of nf-core/chipseq, created with the [nf-core](http://nf-co.re/) template.
-
-### `Added`
-
-### `Fixed`
-
-### `Dependencies`
-
-### `Deprecated`
-=======
-All notable changes to this project will be documented in this file.
 
 The format is based on [Keep a Changelog](http://keepachangelog.com/en/1.0.0/)
 and this project adheres to [Semantic Versioning](http://semver.org/spec/v2.0.0.html).
@@ -40,6 +22,10 @@
 
 ### `Dependencies`
 
+* Add python `3.7.6`
+* Add markdown `3.2.1`
+* Add pymdown-extensions `6.0`
+* Add pygments `2.5.2`
 * Add pigz `2.3.4`
 * Add r-tidyr `1.0.2`
 * Add bioconductor-biocparallel `1.20.0`
@@ -48,13 +34,13 @@
 * Update r-optparse `1.6.0` -> `1.6.4`
 * Update r-ggplot2 `3.1.0` -> `3.2.1`
 * Update r-pheatmap `1.0.10` -> `1.0.12`
-* Update r-lattice `0.20_35` -> `0.20_38`
+* Update r-lattice `0.20_35` -> `0.20_40`
 * Update r-upsetr `1.3.3` -> `1.4.0`
 * Update r-scales `1.0.0` -> `1.1.0`
 * Update r-xfun `0.3` -> `0.12`
 * Update fastqc `0.11.8` -> `0.11.9`
 * Update trim-galore `0.5.0` -> `0.6.5`
-* Update picard `2.19.0` -> `2.21.8`
+* Update picard `2.19.0` -> `2.21.9`
 * Update pysam `0.15.2` -> `0.15.4`
 * Update bedtools `2.27.1` -> `2.29.2`
 * Update ucsc-bedgraphtobigwig `377` -> `357`
@@ -139,5 +125,4 @@
 * Create consensus set of peaks per antibody (BEDTools)
 * Quantification and differential binding analysis (featureCounts, DESeq2)
 * Collate appropriate files for genome browser visualisation (IGV)
-* Collate and present various QC metrics (MultiQC, R)
->>>>>>> 190c415c
+* Collate and present various QC metrics (MultiQC, R)