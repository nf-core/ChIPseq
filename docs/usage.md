--- conflicted
+++ resolved
@@ -9,14 +9,6 @@
   * [Reproducibility](#reproducibility)
 * [Main arguments](#main-arguments)
   * [`-profile`](#-profile)
-<<<<<<< HEAD
-  * [`--reads`](#--reads)
-  * [`--single_end`](#--single_end)
-* [Reference genomes](#reference-genomes)
-  * [`--genome` (using iGenomes)](#--genome-using-igenomes)
-  * [`--fasta`](#--fasta)
-  * [`--igenomes_ignore`](#--igenomes_ignore)
-=======
   * [`--input`](#--input)
 * [Generic arguments](#generic-arguments)
   * [`--single_end`](#--single_end)
@@ -48,7 +40,6 @@
   * [`--save_macs_pileup`](#--save_macs_pileup)
   * [`--skip_consensus_peaks`](#--skip_consensus_peaks)
 * [Skipping QC steps](#skipping-qc-steps)
->>>>>>> 190c415c
 * [Job resources](#job-resources)
   * [Automatic resubmission](#automatic-resubmission)
   * [Custom resource requests](#custom-resource-requests)
@@ -72,10 +63,6 @@
   * [`--plaintext_email`](#--plaintext_email)
   * [`--monochrome_logs`](#--monochrome_logs)
   * [`--multiqc_config`](#--multiqc_config)
-<<<<<<< HEAD
-=======
-<!-- TOC END -->
->>>>>>> 190c415c
 
 ## Introduction
 
@@ -125,11 +112,6 @@
 ## Main arguments
 
 ### `-profile`
-<<<<<<< HEAD
-=======
-
-Use this parameter to choose a configuration profile. Profiles can give configuration presets for different compute environments. Note that multiple profiles can be loaded, for example: `-profile docker` - the order of arguments is important!
->>>>>>> 190c415c
 
 Use this parameter to choose a configuration profile. Profiles can give configuration presets for different compute environments.
 
@@ -144,12 +126,6 @@
 
 If `-profile` is not specified, the pipeline will run locally and expect all software to be installed and available on the `PATH`. This is _not_ recommended.
 
-<<<<<<< HEAD
-=======
-* `conda`
-  * A generic configuration profile to be used with [conda](https://conda.io/docs/)
-  * Pulls most software from [Bioconda](https://bioconda.github.io/)
->>>>>>> 190c415c
 * `docker`
   * A generic configuration profile to be used with [Docker](http://docker.com/)
   * Pulls software from dockerhub: [`nfcore/chipseq`](http://hub.docker.com/r/nfcore/chipseq/)
@@ -166,13 +142,7 @@
 
 ### `--input`
 
-<<<<<<< HEAD
-### `--reads`
-
-Use this to specify the location of your input FastQ files. For example:
-=======
 You will need to create a design file with information about the samples in your experiment before running the pipeline. Use this parameter to specify its location. It has to be a comma-separated file with 6 columns, and a header row as shown in the examples below.
->>>>>>> 190c415c
 
 ```bash
 --input '[path to design file]'
@@ -184,14 +154,6 @@
 
 The `antibody` column is required to separate the downstream consensus peak merging and differential analysis for different antibodies. Its not advisable to generate a consensus peak set across different antibodies especially if their binding patterns are inherently different e.g. narrow transcription factors and broad histone marks.
 
-<<<<<<< HEAD
-### `--single_end`
-
-By default, the pipeline expects paired-end data. If you have single-end data, you need to specify `--single_end` on the command line when you launch the pipeline. A normal glob pattern, enclosed in quotation marks, can then be used for `--reads`. For example:
-
-```bash
---single_end --reads '*.fastq'
-=======
 The `control` column should be the `group` identifier for the controls for any given IP. The pipeline will automatically pair the inputs based on replicate identifier (i.e. where you have an equal number of replicates for your IP's and controls), alternatively, the first control sample in that group will be selected.
 
 In the single-end design below there are triplicate samples for the `WT_BCATENIN_IP` group along with triplicate samples for their corresponding `WT_INPUT` samples.
@@ -221,7 +183,6 @@
 WT_INPUT,2,BLA203A30_S21_L001_R1_001.fastq.gz,,,
 WT_INPUT,2,BLA203A30_S21_L002_R1_001.fastq.gz,,,
 WT_INPUT,3,BLA203A31_S21_L003_R1_001.fastq.gz,,,
->>>>>>> 190c415c
 ```
 
 #### Full design
@@ -271,8 +232,6 @@
 
 It is not possible to run a mixture of single-end and paired-end files in one run.
 
-<<<<<<< HEAD
-=======
 ### `--seq_center`
 
 Sequencing center information that will be added to read groups in BAM files.
@@ -285,7 +244,6 @@
 
 Number of genomic bins to use when generating the deepTools fingerprint plot. Larger numbers will give a smoother profile, but take longer to run (Default: `500000`).
 
->>>>>>> 190c415c
 ## Reference genomes
 
 The pipeline config files come bundled with paths to the illumina iGenomes reference index files. If running with docker or AWS, the configuration is set up to use the [AWS-iGenomes](https://ewels.github.io/AWS-iGenomes/) resource.
@@ -322,15 +280,8 @@
 }
 ```
 
-<<<<<<< HEAD
-<!-- TODO nf-core: Describe reference path flags -->
-
 ### `--fasta`
 
-If you prefer, you can specify the full path to your reference genome when you run the pipeline:
-=======
-### `--fasta`
-
 Full path to fasta file containing reference genome (*mandatory* if `--genome` is not specified). If you don't have a BWA index available this will be generated for you automatically. Combine with `--save_reference` to save BWA index for future runs.
 
 ```bash
@@ -380,19 +331,15 @@
 ### `--blacklist`
 
 If provided, alignments that overlap with the regions in this file will be filtered out (see [ENCODE blacklists](https://sites.google.com/site/anshulkundaje/projects/blacklists)). The file should be in BED format. Blacklisted regions for *GRCh37*, *GRCh38*, *GRCm38*, *hg19*, *hg38*, *mm10* are bundled with the pipeline in the [`blacklists`](../assets/blacklists/) directory, and as such will be automatically used if any of those genomes are specified with the `--genome` parameter.
->>>>>>> 190c415c
 
 ```bash
 --blacklist '[path to blacklisted regions]'
 ```
 
-<<<<<<< HEAD
-=======
 ### `--save_reference`
 
 If the BWA index is generated by the pipeline use this parameter to save it to your results folder. These can then be used for future pipeline runs, reducing processing times.
 
->>>>>>> 190c415c
 ### `--igenomes_ignore`
 
 Do not load `igenomes.config` when running the pipeline. You may choose this option if you observe clashes between custom parameters and those supplied in `igenomes.config`.
@@ -489,11 +436,7 @@
 
 If you are likely to be running `nf-core` pipelines regularly it may be a good idea to request that your custom config file is uploaded to the `nf-core/configs` git repository. Before you do this please can you test that the config file works with your pipeline of choice using the `-c` parameter (see definition below). You can then create a pull request to the `nf-core/configs` repository with the addition of your config file, associated documentation file (see examples in [`nf-core/configs/docs`](https://github.com/nf-core/configs/tree/master/docs)), and amending [`nfcore_custom.config`](https://github.com/nf-core/configs/blob/master/nfcore_custom.config) to include your custom profile.
 
-<<<<<<< HEAD
 If you have any questions or issues please send us a message on [Slack](https://nf-co.re/join/slack).
-=======
-If you have any questions or issues please send us a message on [Slack](https://nf-co.re/join/slack/).
->>>>>>> 190c415c
 
 ## AWS Batch specific parameters
 
@@ -505,19 +448,11 @@
 
 ### `--awsregion`
 
-<<<<<<< HEAD
 The AWS region in which to run your job. Default is set to `eu-west-1` but can be adjusted to your needs.
 
 ### `--awscli`
 
 The [AWS CLI](https://www.nextflow.io/docs/latest/awscloud.html#aws-cli-installation) path in your custom AMI. Default: `/home/ec2-user/miniconda/bin/aws`.
-=======
-The AWS region to run your job in. Default is set to `eu-west-1` but can be adjusted to your needs.
->>>>>>> 190c415c
-
-### `--awscli`
-
-The [AWS CLI](https://www.nextflow.io/docs/latest/awscloud.html#aws-cli-installation) path in your custom AMI. Default: `/home/ec2-user/miniconda/bin/aws`.
 
 Please make sure to also set the `-w/--work-dir` and `--outdir` parameters to a S3 storage bucket of your choice - you'll get an error message notifying you if you didn't.
 
@@ -537,11 +472,7 @@
 
 ### `--max_multiqc_email_size`
 
-<<<<<<< HEAD
 Threshold size for MultiQC report to be attached in notification email. If file generated by pipeline exceeds the threshold, it will not be attached (Default: 25MB).
-=======
-Threshold size for MultiQC report to be attached in notification email. If file generated by pipeline exceeds the threshold, it will not be attached (Default: `25MB`).
->>>>>>> 190c415c
 
 ### `-name`
 
@@ -569,11 +500,7 @@
 
 ### `--custom_config_version`
 
-<<<<<<< HEAD
 Provide git commit id for custom Institutional configs hosted at `nf-core/configs`. This was implemented for reproducibility purposes. Default: `master`.
-=======
-Provide git commit id for custom Institutional configs hosted at `nf-core/configs`. This was implemented for reproducibility purposes. Default is set to `master`.
->>>>>>> 190c415c
 
 ```bash
 ## Download and use config file with following git commid id
