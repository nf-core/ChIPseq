/*
 * -------------------------------------------------
 *  Nextflow config file for iGenomes paths
 * -------------------------------------------------
 * Defines reference genomes, using iGenome paths
 * Can be used by any config that customises the base
 * path using $params.igenomes_base / --igenomes_base
 */

params {
  // illumina iGenomes reference file paths
  genomes {
    'GRCh37'      { bwa = "${params.igenomes_base}/Homo_sapiens/Ensembl/GRCh37/Sequence/BWAIndex/genome.fa"
                    blacklist = "${baseDir}/blacklists/hg19-blacklist.bed"
                    gtf = "${params.igenomes_base}/Homo_sapiens/Ensembl/GRCh37/Annotation/Genes/genes.gtf"
                    bed = "${params.igenomes_base}/Homo_sapiens/Ensembl/GRCh37/Annotation/Genes/genes.bed"
                    macsgsize = "2.7e9"
                  }
    'GRCh38'      { bwa = "${params.igenomes_base}/Homo_sapiens/UCSC/hg38/Sequence/BWAIndex/genome.fa"
                    blacklist = "${baseDir}/blacklists/hg38.blacklist.bed"
                    gtf = "${params.igenomes_base}/Homo_sapiens/UCSC/hg38/Annotation/Genes/genes.gtf"
                    bed = "${params.igenomes_base}/Homo_sapiens/UCSC/hg38/Annotation/Genes/genes.bed"
                    macsgsize = "2.7e9"
                  }
    'GRCm37'      { bwa = "${params.igenomes_base}/Mus_musculus/Ensembl/NCBIM37/Sequence/BWAIndex/genome.fa"
                    blacklist = "${baseDir}/blacklists/mm9-blacklist.bed"
                    gtf = "${params.igenomes_base}/Mus_musculus/Ensembl/NCBIM37/Annotation/Genes/genes.gtf"
                    bed = "${params.igenomes_base}/Mus_musculus/Ensembl/NCBIM37/Annotation/Genes/genes.bed"
                    macsgsize = "1.87e9"
                  }
    'GRCm38'      { bwa = "${params.igenomes_base}/Mus_musculus/Ensembl/GRCm38/Sequence/BWAIndex/genome.fa"
                    blacklist = "${baseDir}/blacklists/mm10.blacklist.bed"
                    gtf = "${params.igenomes_base}/Mus_musculus/Ensembl/GRCm38/Annotation/Genes/genes.gtf"
                    bed = "${params.igenomes_base}/Mus_musculus/Ensembl/GRCm38/Annotation/Genes/genes.bed"
                    macsgsize = "1.87e9"
                  }
<<<<<<< HEAD
    'WBcel235'    { bwa = "${params.igenomes_base}/Caenorhabditis_elegans/Ensembl/WBcel235/Sequence/BWAIndex/genome.fa"
                    blacklist = "${baseDir}/blacklists/ce10-blacklist.bed"
=======
    'WBcel235'    { bwa = "${params.igenomes_base}/Caenorhabditis_elegans/Ensembl/WBcel235/Sequence/BWAIndex/"
                    blacklist = "${baseDir}/blacklists/ce11-blacklist.bed"
>>>>>>> d67d13b8
                    gtf = "${params.igenomes_base}/Caenorhabditis_elegans/Ensembl/WBcel235/Annotation/Genes/genes.gtf"
                    bed = "${params.igenomes_base}/Caenorhabditis_elegans/Ensembl/WBcel235/Annotation/Genes/genes.bed"
                    macsgsize = "9e7"
                  }
<<<<<<< HEAD
    'BDGP6'       { bwa = "${params.igenomes_base}/Drosophila_melanogaster/Ensembl/BDGP6/Sequence/BWAIndex/genome.fa"
                    blacklist = "${baseDir}/blacklists/dm3-blacklist.bed"
=======
    'BDGP6'       { bwa = "${params.igenomes_base}/Drosophila_melanogaster/Ensembl/BDGP6/Sequence/BWAIndex/"
                    blacklist = "${baseDir}/blacklists/BDGP6-blacklist.bed"
>>>>>>> d67d13b8
                    gtf = "${params.igenomes_base}/Drosophila_melanogaster/Ensembl/BDGP6/Annotation/Genes/genes.gtf"
                    bed = "${params.igenomes_base}/Drosophila_melanogaster/Ensembl/BDGP6/Annotation/Genes/genes.bed"
                    macsgsize = "1.2e8"
                  }
    'EF4'         { bwa = "${params.igenomes_base}/Saccharomyces_cerevisiae/Ensembl/EF4/Sequence/BWAIndex/genome.fa"
                    gtf = "${params.igenomes_base}/Saccharomyces_cerevisiae/Ensembl/EF4/Annotation/Genes/genes.gtf"
                    bed = "${params.igenomes_base}/Saccharomyces_cerevisiae/Ensembl/EF4/Annotation/Genes/genes.bed"
                    macsgsize = "9.7e6"
                  }
    'TAIR10'      { bwa = "${params.igenomes_base}/Arabidopsis_thaliana/Ensembl/TAIR10/Sequence/BWAIndex/genome.fa"
                    gtf = "${params.igenomes_base}/Arabidopsis_thaliana/Ensembl/TAIR10/Annotation/Genes/genes.gtf"
                    bed = "${params.igenomes_base}/Arabidopsis_thaliana/Ensembl/TAIR10/Annotation/Genes/genes.bed"
                    macsgsize = "9.5e7"
                  }
    'EB2'         { bwa = "${params.igenomes_base}/Bacillus_subtilis_168/Ensembl/EB2/Sequence/BWAIndex/genome.fa"
                    gtf = "${params.igenomes_base}/Bacillus_subtilis_168/Ensembl/EB2/Annotation/Genes/genes.gtf"
                    bed = "${params.igenomes_base}/Bacillus_subtilis_168/Ensembl/EB2/Annotation/Genes/genes.bed"
                    macsgsize = "3.4e6"
                  }
    'UMD3.1'      { bwa = "${params.igenomes_base}/Bos_taurus/Ensembl/UMD3.1/Sequence/BWAIndex/genome.fa"
                    gtf = "${params.igenomes_base}/Bos_taurus/Ensembl/UMD3.1/Annotation/Genes/genes.gtf"
                    bed = "${params.igenomes_base}/Bos_taurus/Ensembl/UMD3.1/Annotation/Genes/genes.bed"
                    macsgsize = "2.1e9"
                  }
    'CanFam3.1'   { bwa = "${params.igenomes_base}/Canis_familiaris/Ensembl/CanFam3.1/Sequence/BWAIndex/genome.fa"
                    gtf = "${params.igenomes_base}/Canis_familiaris/Ensembl/CanFam3.1/Annotation/Genes/genes.gtf"
                    bed = "${params.igenomes_base}/Canis_familiaris/Ensembl/CanFam3.1/Annotation/Genes/genes.bed"
                    macsgsize = "1.9e9"
                  }
    'GRCz10'      { bwa = "${params.igenomes_base}/Danio_rerio/Ensembl/GRCz10/Sequence/BWAIndex/genome.fa"
                    gtf = "${params.igenomes_base}/Danio_rerio/Ensembl/GRCz10/Annotation/Genes/genes.gtf"
                    bed = "${params.igenomes_base}/Danio_rerio/Ensembl/GRCz10/Annotation/Genes/genes.bed"
                    macsgsize = "1.1e9"
                  }
    'EquCab2'     { bwa = "${params.igenomes_base}/Equus_caballus/Ensembl/EquCab2/Sequence/BWAIndex/genome.fa"
                    gtf = "${params.igenomes_base}/Equus_caballus/Ensembl/EquCab2/Annotation/Genes/genes.gtf"
                    bed = "${params.igenomes_base}/Equus_caballus/Ensembl/EquCab2/Annotation/Genes/genes.bed"
                    macsgsize = "2.0e9"
                  }
    'EB1'         { bwa = "${params.igenomes_base}/Escherichia_coli_K_12_DH10B/Ensembl/EB1/Sequence/BWAIndex/genome.fa"
                    gtf = "${params.igenomes_base}/Escherichia_coli_K_12_DH10B/Ensembl/EB1/Annotation/Genes/genes.gtf"
                    bed = "${params.igenomes_base}/Escherichia_coli_K_12_DH10B/Ensembl/EB1/Annotation/Genes/genes.bed"
                    macsgsize = "3.7e6"
                  }
    'Galgal4'     { bwa = "${params.igenomes_base}/Gallus_gallus/Ensembl/Galgal4/Sequence/BWAIndex/genome.fa"
                    gtf = "${params.igenomes_base}/Gallus_gallus/Ensembl/Galgal4/Annotation/Genes/genes.gtf"
                    bed = "${params.igenomes_base}/Gallus_gallus/Ensembl/Galgal4/Annotation/Genes/genes.bed"
                    macsgsize = "9.8e8"
                  }
    'Gm01'        { bwa = "${params.igenomes_base}/Glycine_max/Ensembl/Gm01/Sequence/BWAIndex/genome.fa"
                    gtf = "${params.igenomes_base}/Glycine_max/Ensembl/Gm01/Annotation/Genes/genes.gtf"
                    bed = "${params.igenomes_base}/Glycine_max/Ensembl/Gm01/Annotation/Genes/genes.bed"
                    macsgsize = "7.8e8"
                  }
    'Mmul_1'      { bwa = "${params.igenomes_base}/Macaca_mulatta/Ensembl/Mmul_1/Sequence/BWAIndex/genome.fa"
                    gtf = "${params.igenomes_base}/Macaca_mulatta/Ensembl/Mmul_1/Annotation/Genes/genes.gtf"
                    bed = "${params.igenomes_base}/Macaca_mulatta/Ensembl/Mmul_1/Annotation/Genes/genes.bed"
                    macsgsize = "2.6e9"
                  }
    'IRGSP-1.0'   { bwa = "${params.igenomes_base}/Oryza_sativa_japonica/Ensembl/IRGSP-1.0/Sequence/BWAIndex/genome.fa"
                    gtf = "${params.igenomes_base}/Oryza_sativa_japonica/Ensembl/IRGSP-1.0/Annotation/Genes/genes.gtf"
                    bed = "${params.igenomes_base}/Oryza_sativa_japonica/Ensembl/IRGSP-1.0/Annotation/Genes/genes.bed"
                    macsgsize = "3.0e8"
                  }
    'CHIMP2.1.4'  { bwa = "${params.igenomes_base}/Pan_troglodytes/Ensembl/CHIMP2.1.4/Sequence/BWAIndex/genome.fa"
                    gtf = "${params.igenomes_base}/Pan_troglodytes/Ensembl/CHIMP2.1.4/Annotation/Genes/genes.gtf"
                    bed = "${params.igenomes_base}/Pan_troglodytes/Ensembl/CHIMP2.1.4/Annotation/Genes/genes.bed"
                    macsgsize = "2.6e9"
                  }
    'Rnor_6.0'    { bwa = "${params.igenomes_base}/Rattus_norvegicus/Ensembl/Rnor_6.0/Sequence/BWAIndex/genome.fa"
                    gtf = "${params.igenomes_base}/Rattus_norvegicus/Ensembl/Rnor_6.0/Annotation/Genes/genes.gtf"
                    bed = "${params.igenomes_base}/Rattus_norvegicus/Ensembl/Rnor_6.0/Annotation/Genes/genes.bed"
                    macsgsize = "2.3e9"
                  }
    'R64-1-1'     { bwa = "${params.igenomes_base}/Saccharomyces_cerevisiae/Ensembl/R64-1-1/Sequence/BWAIndex/genome.fa"
                    gtf = "${params.igenomes_base}/Saccharomyces_cerevisiae/Ensembl/R64-1-1/Annotation/Genes/genes.gtf"
                    bed = "${params.igenomes_base}/Saccharomyces_cerevisiae/Ensembl/R64-1-1/Annotation/Genes/genes.bed"
                    macsgsize = "9.7e6"
                  }
    'EF2'         { bwa = "${params.igenomes_base}/Schizosaccharomyces_pombe/Ensembl/EF2/Sequence/BWAIndex/genome.fa"
                    gtf = "${params.igenomes_base}/Schizosaccharomyces_pombe/Ensembl/EF2/Annotation/Genes/genes.gtf"
                    bed = "${params.igenomes_base}/Schizosaccharomyces_pombe/Ensembl/EF2/Annotation/Genes/genes.bed"
                    macsgsize = "1.0e7"
                  }
    'Sbi1'        { bwa = "${params.igenomes_base}/Sorghum_bicolor/Ensembl/Sbi1/Sequence/BWAIndex/genome.fa"
                    gtf = "${params.igenomes_base}/Sorghum_bicolor/Ensembl/Sbi1/Annotation/Genes/genes.gtf"
                    bed = "${params.igenomes_base}/Sorghum_bicolor/Ensembl/Sbi1/Annotation/Genes/genes.bed"
                    macsgsize = "5.7e8"
                  }
    'Sscrofa10.2' { bwa = "${params.igenomes_base}/Sus_scrofa/Ensembl/Sscrofa10.2/Sequence/BWAIndex/genome.fa"
                    gtf = "${params.igenomes_base}/Sus_scrofa/Ensembl/Sscrofa10.2/Annotation/Genes/genes.gtf"
                    bed = "${params.igenomes_base}/Sus_scrofa/Ensembl/Sscrofa10.2/Annotation/Genes/genes.bed"
                    macsgsize = "2.0e9"
                  }
    'AGPv3'       { bwa = "${params.igenomes_base}/Zea_mays/Ensembl/AGPv3/Sequence/BWAIndex/genome.fa"
                    gtf = "${params.igenomes_base}/Zea_mays/Ensembl/AGPv3/Annotation/Genes/genes.gtf"
                    bed = "${params.igenomes_base}/Zea_mays/Ensembl/AGPv3/Annotation/Genes/genes.bed"
                    macsgsize = "1.7e9"
                  }
  }
}<|MERGE_RESOLUTION|>--- conflicted
+++ resolved
@@ -34,24 +34,16 @@
                     bed = "${params.igenomes_base}/Mus_musculus/Ensembl/GRCm38/Annotation/Genes/genes.bed"
                     macsgsize = "1.87e9"
                   }
-<<<<<<< HEAD
-    'WBcel235'    { bwa = "${params.igenomes_base}/Caenorhabditis_elegans/Ensembl/WBcel235/Sequence/BWAIndex/genome.fa"
-                    blacklist = "${baseDir}/blacklists/ce10-blacklist.bed"
-=======
+
     'WBcel235'    { bwa = "${params.igenomes_base}/Caenorhabditis_elegans/Ensembl/WBcel235/Sequence/BWAIndex/"
                     blacklist = "${baseDir}/blacklists/ce11-blacklist.bed"
->>>>>>> d67d13b8
                     gtf = "${params.igenomes_base}/Caenorhabditis_elegans/Ensembl/WBcel235/Annotation/Genes/genes.gtf"
                     bed = "${params.igenomes_base}/Caenorhabditis_elegans/Ensembl/WBcel235/Annotation/Genes/genes.bed"
                     macsgsize = "9e7"
                   }
-<<<<<<< HEAD
-    'BDGP6'       { bwa = "${params.igenomes_base}/Drosophila_melanogaster/Ensembl/BDGP6/Sequence/BWAIndex/genome.fa"
-                    blacklist = "${baseDir}/blacklists/dm3-blacklist.bed"
-=======
+
     'BDGP6'       { bwa = "${params.igenomes_base}/Drosophila_melanogaster/Ensembl/BDGP6/Sequence/BWAIndex/"
                     blacklist = "${baseDir}/blacklists/BDGP6-blacklist.bed"
->>>>>>> d67d13b8
                     gtf = "${params.igenomes_base}/Drosophila_melanogaster/Ensembl/BDGP6/Annotation/Genes/genes.gtf"
                     bed = "${params.igenomes_base}/Drosophila_melanogaster/Ensembl/BDGP6/Annotation/Genes/genes.bed"
                     macsgsize = "1.2e8"
