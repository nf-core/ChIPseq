/*
 * -------------------------------------------------
 *  Nextflow config file with environment modules for UPPMAX (milou / irma)
 * -------------------------------------------------
 */

singularity {
  enabled = false
}

process {

  // Environment modules and resource requirements
<<<<<<< HEAD
  $fastqc.module = ['bioinfo-tools', 'FastQC/0.11.5']
  $trim_galore.module = ['bioinfo-tools', 'TrimGalore/0.4.4', 'FastQC/0.11.5']
  $bwa.module = ['bioinfo-tools', 'bwa/0.7.17', 'samtools/1.8']
  $samtools.module = ['bioinfo-tools', 'samtools/1.8', 'BEDTools/2.27.1']
  $bwa_mapped.module = ['bioinfo-tools', 'samtools/1.8']
  $picard.module = ['bioinfo-tools', 'picard/2.10.3', 'samtools/1.8', 'BEDTools/2.27.1']
  $phantompeakqualtools.module = ['bioinfo-tools', 'R/3.2.3', 'phantompeakqualtools/1.1']
  $deepTools.module = ['bioinfo-tools', 'deepTools/3.1.0']
  $macs.module = ['bioinfo-tools', 'MACS/2.1.0']
  $saturation.module = ['bioinfo-tools', 'MACS/2.1.0', 'samtools/1.8']
  $saturation_r.module = ['bioinfo-tools', 'R/3.2.3']
  $chippeakanno.module = ['bioinfo-tools', 'R/3.2.3']
  $get_software_versions.module = ['bioinfo-tools', 'TrimGalore/0.4.4', 'FastQC/0.11.5', 'bwa/0.7.17', 'samtools/1.8', 'BEDTools/2.27.1', 'picard/2.10.3', 'deepTools/3.1.0', 'ngsplot/2.61', 'MACS/2.1.0', 'MultiQC/1.3', 'python/2.7.6']
=======
  withName:fastqc.module = ['bioinfo-tools', 'FastQC/0.11.5']
  withName:trim_galore.module = ['bioinfo-tools', 'TrimGalore/0.4.4', 'FastQC/0.11.5']
  withName:bwa.module = ['bioinfo-tools', 'bwa/0.7.17', 'samtools/1.8']
  withName:samtools.module = ['bioinfo-tools', 'samtools/1.8', 'BEDTools/2.27.1']
  withName:bwa_mapped.module = ['bioinfo-tools', 'samtools/1.8']
  withName:picard.module = ['bioinfo-tools', 'picard/2.10.3', 'samtools/1.8', 'BEDTools/2.27.1']
  withName:phantompeakqualtools.module = ['bioinfo-tools', 'R/3.2.3', 'phantompeakqualtools/1.1']
  withName:deepTools.module = ['bioinfo-tools', 'deepTools/3.1.0']
  withName:ngsplot.module = ['bioinfo-tools', 'samtools/1.8', 'R/3.2.3', 'ngsplot/2.61']
  withName:macs.module = ['bioinfo-tools', 'MACS/2.1.0']
  withName:saturation.module = ['bioinfo-tools', 'MACS/2.1.0', 'samtools/1.8']
  withName:saturation_r.module = ['bioinfo-tools', 'R/3.2.3']
  withName:chippeakanno.module = ['bioinfo-tools', 'R/3.2.3']
  withName:get_software_versions.module = ['bioinfo-tools', 'TrimGalore/0.4.4', 'FastQC/0.11.5', 'bwa/0.7.17', 'samtools/1.8', 'BEDTools/2.27.1', 'picard/2.10.3', 'deepTools/3.1.0', 'ngsplot/2.61', 'MACS/2.1.0', 'MultiQC/1.3', 'python/2.7.6']
>>>>>>> a27e2b5e
  // NB: Overwrite this in a config file in the working directory (nextflow.config) or with -c
  // if you have your own installation of MultiQC outside of the environment module system.
  // eg: Add the line: process.$multiqc.module = []
  $multiqc.module = ['bioinfo-tools', 'MultiQC/1.3']
}

params {
  saveReference = true
  // Max resources requested by a normal node on milou. If you need more memory, run on a fat node using:
  //   --clusterOptions "-C mem512GB" --max_memory "512GB"
  max_memory = 128.GB
  max_cpus = 16
  max_time = 240.h
  // illumina iGenomes reference file paths on UPPMAX
  igenomes_base = '/sw/data/uppnex/igenomes/'
}<|MERGE_RESOLUTION|>--- conflicted
+++ resolved
@@ -11,21 +11,6 @@
 process {
 
   // Environment modules and resource requirements
-<<<<<<< HEAD
-  $fastqc.module = ['bioinfo-tools', 'FastQC/0.11.5']
-  $trim_galore.module = ['bioinfo-tools', 'TrimGalore/0.4.4', 'FastQC/0.11.5']
-  $bwa.module = ['bioinfo-tools', 'bwa/0.7.17', 'samtools/1.8']
-  $samtools.module = ['bioinfo-tools', 'samtools/1.8', 'BEDTools/2.27.1']
-  $bwa_mapped.module = ['bioinfo-tools', 'samtools/1.8']
-  $picard.module = ['bioinfo-tools', 'picard/2.10.3', 'samtools/1.8', 'BEDTools/2.27.1']
-  $phantompeakqualtools.module = ['bioinfo-tools', 'R/3.2.3', 'phantompeakqualtools/1.1']
-  $deepTools.module = ['bioinfo-tools', 'deepTools/3.1.0']
-  $macs.module = ['bioinfo-tools', 'MACS/2.1.0']
-  $saturation.module = ['bioinfo-tools', 'MACS/2.1.0', 'samtools/1.8']
-  $saturation_r.module = ['bioinfo-tools', 'R/3.2.3']
-  $chippeakanno.module = ['bioinfo-tools', 'R/3.2.3']
-  $get_software_versions.module = ['bioinfo-tools', 'TrimGalore/0.4.4', 'FastQC/0.11.5', 'bwa/0.7.17', 'samtools/1.8', 'BEDTools/2.27.1', 'picard/2.10.3', 'deepTools/3.1.0', 'ngsplot/2.61', 'MACS/2.1.0', 'MultiQC/1.3', 'python/2.7.6']
-=======
   withName:fastqc.module = ['bioinfo-tools', 'FastQC/0.11.5']
   withName:trim_galore.module = ['bioinfo-tools', 'TrimGalore/0.4.4', 'FastQC/0.11.5']
   withName:bwa.module = ['bioinfo-tools', 'bwa/0.7.17', 'samtools/1.8']
@@ -40,7 +25,6 @@
   withName:saturation_r.module = ['bioinfo-tools', 'R/3.2.3']
   withName:chippeakanno.module = ['bioinfo-tools', 'R/3.2.3']
   withName:get_software_versions.module = ['bioinfo-tools', 'TrimGalore/0.4.4', 'FastQC/0.11.5', 'bwa/0.7.17', 'samtools/1.8', 'BEDTools/2.27.1', 'picard/2.10.3', 'deepTools/3.1.0', 'ngsplot/2.61', 'MACS/2.1.0', 'MultiQC/1.3', 'python/2.7.6']
->>>>>>> a27e2b5e
   // NB: Overwrite this in a config file in the working directory (nextflow.config) or with -c
   // if you have your own installation of MultiQC outside of the environment module system.
   // eg: Add the line: process.$multiqc.module = []
