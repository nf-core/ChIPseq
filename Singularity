From:nfcore/base
Bootstrap:docker

%labels
    MAINTAINER Alexander Peltzer <alexander.peltzer@qbic.uni-tuebingen.de>
    DESCRIPTION Container image containing all requirements for the nf-core/chipseq pipeline
    VERSION 1.0

%environment
<<<<<<< HEAD
    PATH=/opt/conda/envs/nf-core-chipseq-1.4dev/bin:$PATH
=======
    PATH=/opt/conda/envs/nfcore-chipseq-1.0/bin:$PATH
>>>>>>> 63ff3444
    export PATH

%files
    environment.yml /

%post
    /opt/conda/bin/conda env create -f /environment.yml
    /opt/conda/bin/conda clean -a<|MERGE_RESOLUTION|>--- conflicted
+++ resolved
@@ -7,11 +7,7 @@
     VERSION 1.0
 
 %environment
-<<<<<<< HEAD
-    PATH=/opt/conda/envs/nf-core-chipseq-1.4dev/bin:$PATH
-=======
-    PATH=/opt/conda/envs/nfcore-chipseq-1.0/bin:$PATH
->>>>>>> 63ff3444
+    PATH=/opt/conda/envs/nf-core-chipseq-1.0/bin:$PATH
     export PATH
 
 %files
