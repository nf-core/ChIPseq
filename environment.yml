# You can use this file to create a conda environment for this pipeline:
#   conda env create -f environment.yml
<<<<<<< HEAD
name: nf-core-chipseq-1.4dev
=======
name: nfcore-chipseq-1.0
>>>>>>> 63ff3444
channels:
  - bioconda
  - conda-forge
  - defaults
dependencies:
  - conda-forge::openjdk=8.0.144 # Needed for FastQC - conda build hangs without this
  - fastqc=0.11.7
  - trim-galore=0.5.0
  - bwa=0.7.17
  - conda-forge::gawk=4.2.1
  - conda-forge::r-markdown=0.8
  - bioconda::r-spp=1.15.2
  - bedtools=2.27.1
  - samtools=1.9
  - picard=2.18.11
  - deeptools=3.1.1
  - macs2=2.1.1.20160309
  - multiqc=1.6
  - conda-forge::r-catools=1.17.1.1
  - conda-forge::r-snow=0.4_2
  - conda-forge::r-r.utils=2.6.0
  - conda-forge::r-stringr=1.3.1
  - conda-forge::r-markdown=0.8
  - conda-forge::r-evaluate=0.10.1
  - conda-forge::r-domc=1.3.5
  - conda-forge::r-ggplot2=3.0.0
  - conda-forge::r-knitr=1.20
  - conda-forge::r-rmysql=0.10.13
  - conda-forge::r-doparallel=1.0.11
  - bioconda::bioconductor-bsgenome=1.46.0
  - bioconda::bioconductor-rsamtools=1.30.0
  - bioconda::bioconductor-shortread=1.36.0
  - bioconda::bioconductor-genomicranges=1.30.3
  - bioconda::bioconductor-genomicfeatures=1.30.3
  - bioconda::bioconductor-ensembldb=2.2.2
  - bioconda::bioconductor-chippeakanno=3.12.0
  - bioconda::bioconductor-biomart=2.34.2
  - bioconda::bioconductor-rtracklayer=1.38.3
  - bioconda::bioconductor-bsgenome.hsapiens.ucsc.hg19=1.4.0
  - bioconda::bioconductor-org.hs.eg.db=3.5.0
  - bioconda::bioconductor-bsgenome.mmusculus.ucsc.mm10=1.4.0
  - bioconda::bioconductor-org.mm.eg.db=3.5.0
<<<<<<< HEAD
=======
  - deeptools=3.1.1
>>>>>>> 63ff3444
  - bioconda::r-spp=1.15.2
  - bioconda::r-ngsplot=2.63
  - bioconda::r-ngsplotdb-hg19=3.00
  - bioconda::r-ngsplotdb-hg38=3.00
  - bioconda::r-ngsplotdb-mm10=3.00<|MERGE_RESOLUTION|>--- conflicted
+++ resolved
@@ -1,10 +1,6 @@
 # You can use this file to create a conda environment for this pipeline:
 #   conda env create -f environment.yml
-<<<<<<< HEAD
-name: nf-core-chipseq-1.4dev
-=======
-name: nfcore-chipseq-1.0
->>>>>>> 63ff3444
+name: nf-core-chipseq-1.0
 channels:
   - bioconda
   - conda-forge
@@ -47,10 +43,6 @@
   - bioconda::bioconductor-org.hs.eg.db=3.5.0
   - bioconda::bioconductor-bsgenome.mmusculus.ucsc.mm10=1.4.0
   - bioconda::bioconductor-org.mm.eg.db=3.5.0
-<<<<<<< HEAD
-=======
-  - deeptools=3.1.1
->>>>>>> 63ff3444
   - bioconda::r-spp=1.15.2
   - bioconda::r-ngsplot=2.63
   - bioconda::r-ngsplotdb-hg19=3.00
